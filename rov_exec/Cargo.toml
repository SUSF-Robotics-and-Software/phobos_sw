--- conflicted
+++ resolved
@@ -19,14 +19,10 @@
 log = "0.4.8"
 serde = { version = "1.0", features = ["derive"] }
 serde_json = "1.0"
-<<<<<<< HEAD
-inner = "0.1.1"
-pyo3 = "0.9.2" # For electronics driver
-=======
 eyre = "0.4.1"
 color-eyre = "0.3"
 thiserror = "1.0"
->>>>>>> ce60825a
+pyo3 = "0.9.2" # For electronics driver
 
 # Internal
 util = { path = "../util" }
